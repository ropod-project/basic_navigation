<?xml version='1.0'?>
<launch>

<<<<<<< HEAD
    <!-- <arg name="robot_name" default="ropod_003" /> -->
    <!-- <arg name="laser_topic" default="/projected_scan"/> -->
    <arg name="robot_name" default="ropod_sim" />
    <arg name="laser_topic" default="/load/scan"/>
    
    <arg name="odom_topic" default="/load/odom"/>
    <arg name="goal_topic" default="/move_base_simple/basic_goal"/>
    <arg name="localisation_topic" default="/amcl_pose"/>
=======
    <arg name="costmap_topic" default="/local_costmap/costmap/costmap"/>
    <arg name="goal_topic" default="/move_base_simple/goal"/>
>>>>>>> a80d7c28
    <arg name="cmd_vel_topic" default="/load/cmd_vel"/>

<<<<<<< HEAD
=======
    <!-- NOTE: ns for costmap has to be "costmap" as it is hardcoded in costmap_2d_node -->
    <node pkg="costmap_2d" name="local_costmap" type="costmap_2d_node" output="screen" >
        <rosparam command="load" ns="costmap"
                  file="$(find basic_navigation)/ros/config/common_costmap_params.yaml"/>
        <rosparam command="load" ns="costmap"
                  file="$(find basic_navigation)/ros/config/local_costmap_params.yaml"/>
    </node>

    <!-- global planner will also launch global costmap -->
    <node pkg="navfn" name="global_planner" type="navfn_node" output="screen" >
        <rosparam command="load" ns="costmap"
                  file="$(find basic_navigation)/ros/config/common_costmap_params.yaml"/>
        <rosparam command="load" ns="costmap"
                  file="$(find basic_navigation)/ros/config/global_costmap_params.yaml"/>
    </node>

>>>>>>> a80d7c28
    <node pkg="basic_navigation" name="basic_navigation" type="basic_navigation_node" output="screen" >
        <rosparam command="load"
                  file="$(find basic_navigation)/ros/config/$(arg robot_name)/basic_navigation_params.yaml" />
        <remap from="~laser" to="$(arg laser_topic)"/>
        <remap from="~odom" to="$(arg odom_topic)"/>
        <remap from="~goal" to="$(arg goal_topic)"/>
        <remap from="~cmd_vel" to="$(arg cmd_vel_topic)"/>
    </node>
</launch><|MERGE_RESOLUTION|>--- conflicted
+++ resolved
@@ -1,7 +1,6 @@
 <?xml version='1.0'?>
 <launch>
 
-<<<<<<< HEAD
     <!-- <arg name="robot_name" default="ropod_003" /> -->
     <!-- <arg name="laser_topic" default="/projected_scan"/> -->
     <arg name="robot_name" default="ropod_sim" />
@@ -10,31 +9,8 @@
     <arg name="odom_topic" default="/load/odom"/>
     <arg name="goal_topic" default="/move_base_simple/basic_goal"/>
     <arg name="localisation_topic" default="/amcl_pose"/>
-=======
-    <arg name="costmap_topic" default="/local_costmap/costmap/costmap"/>
-    <arg name="goal_topic" default="/move_base_simple/goal"/>
->>>>>>> a80d7c28
     <arg name="cmd_vel_topic" default="/load/cmd_vel"/>
 
-<<<<<<< HEAD
-=======
-    <!-- NOTE: ns for costmap has to be "costmap" as it is hardcoded in costmap_2d_node -->
-    <node pkg="costmap_2d" name="local_costmap" type="costmap_2d_node" output="screen" >
-        <rosparam command="load" ns="costmap"
-                  file="$(find basic_navigation)/ros/config/common_costmap_params.yaml"/>
-        <rosparam command="load" ns="costmap"
-                  file="$(find basic_navigation)/ros/config/local_costmap_params.yaml"/>
-    </node>
-
-    <!-- global planner will also launch global costmap -->
-    <node pkg="navfn" name="global_planner" type="navfn_node" output="screen" >
-        <rosparam command="load" ns="costmap"
-                  file="$(find basic_navigation)/ros/config/common_costmap_params.yaml"/>
-        <rosparam command="load" ns="costmap"
-                  file="$(find basic_navigation)/ros/config/global_costmap_params.yaml"/>
-    </node>
-
->>>>>>> a80d7c28
     <node pkg="basic_navigation" name="basic_navigation" type="basic_navigation_node" output="screen" >
         <rosparam command="load"
                   file="$(find basic_navigation)/ros/config/$(arg robot_name)/basic_navigation_params.yaml" />
